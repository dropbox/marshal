--- conflicted
+++ resolved
@@ -82,8 +82,11 @@
 // NewConsumer instantiates a consumer object for a given topic. You must create a
 // separate consumer for every individual topic that you want to consume from. Please
 // see the documentation on ConsumerBehavior.
-<<<<<<< HEAD
 func (m *Marshaler) NewConsumer(topicNames []string, options ConsumerOptions) (*Consumer, error) {
+	if m.Terminated() {
+		return nil, errors.New("Marshaler has terminated, no new consumers can be created")
+	}
+
 	if len(topicNames) > 1 && !options.ClaimEntireTopic {
 		return nil, errors.New("ClaimEntireTopic must be set for more than one topic")
 	} else if len(topicNames) == 0 {
@@ -94,17 +97,6 @@
 
 	for _, topic := range topicNames {
 		partitions[topic] = m.Partitions(topic)
-=======
-func (m *Marshaler) NewConsumer(topicName string, options ConsumerOptions) (*Consumer, error) {
-	// Do not allow construction post-termination
-	if m.Terminated() {
-		return nil, errors.New("Marshaler has terminated, no new consumers can be created")
-	}
-
-	// Ensure the user hasn't set a claim limit and put us into topic mode
-	if options.ClaimEntireTopic && options.MaximumClaims != 0 {
-		return nil, errors.New("ClaimEntireTopic and MaximumClaims are incompatible options")
->>>>>>> d977815f
 	}
 
 	// Construct base structure
@@ -223,23 +215,17 @@
 	// Ensure we don't have another valid claim in this slot. This shouldn't happen and if
 	// it does we treat it as fatal. If this fires, it indicates with high likelihood there
 	// is a bug in the Marshal state machine somewhere.
-<<<<<<< HEAD
 	topicClaims, ok := c.claims[topic]
 	if ok {
 		oldClaim, ok := topicClaims[partID]
 		if ok && oldClaim != nil {
 			if oldClaim.Claimed() {
 				log.Fatalf("Internal double-claim for %s:%d.", topic, partID)
-			}
-=======
-	oldClaim, ok := c.claims[partID]
-	if ok && oldClaim != nil {
-		if oldClaim.Claimed() {
-			log.Errorf("Internal double-claim for %s:%d.", c.topic, partID)
-			log.Errorf("This is a catastrophic error. We're terminating Marshal.")
-			log.Errorf("No further messages will be available. Please restart.")
-			c.marshal.Terminate()
->>>>>>> d977815f
+				log.Errorf("Internal double-claim for %s:%d.", topic, partID)
+				log.Errorf("This is a catastrophic error. We're terminating Marshal.")
+				log.Errorf("No further messages will be available. Please restart.")
+				c.marshal.Terminate()
+			}
 		}
 	}
 
@@ -280,15 +266,9 @@
 		return
 	}
 
-<<<<<<< HEAD
-	offset := rand.Intn(partitions)
+	offset := c.rndIntn(partitions)
 	for i := 0; i < partitions; i++ {
 		partID := (i + offset) % partitions
-=======
-	offset := c.rndIntn(c.partitions)
-	for i := 0; i < c.partitions; i++ {
-		partID := (i + offset) % c.partitions
->>>>>>> d977815f
 
 		// Get the most recent claim for this partition
 		lastClaim := c.marshal.GetLastPartitionClaim(topic, partID)
